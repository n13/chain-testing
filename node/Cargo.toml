--- conflicted
+++ resolved
@@ -1,11 +1,7 @@
 [package]
 name = "quantus-node"
 description = "Resonance Runtime - Echo Chamber"
-<<<<<<< HEAD
-version = "0.3.16"
-=======
 version = "0.0.4"
->>>>>>> 2e6f031a
 license = "Apache-2.0"
 authors.workspace = true
 homepage.workspace = true
