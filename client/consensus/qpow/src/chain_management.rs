--- conflicted
+++ resolved
@@ -50,16 +50,7 @@
     BE: sc_client_api::Backend<B> + 'static,
 {
     pub fn new(backend: Arc<BE>, client: Arc<C>, algorithm: QPowAlgorithm<B,C>) -> Self {
-
-<<<<<<< HEAD
-        let genesis_hash = client.hash(Zero::zero())
-            .expect("Failed to get genesis hash")
-            .expect("Genesis block must exist");
-        let max_reorg_depth = client.runtime_api().get_max_reorg_depth(genesis_hash)
-            .expect("Failed to get max reorg depth");
-
-=======
->>>>>>> 39f6f54f
+        
         Self {
             backend,
             client,
