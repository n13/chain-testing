---
<<<<<<< HEAD
  name: continuous integration
  
  on:
    pull_request:
    push:
      branches:
        - main
  
  concurrency:
    group: ${{ github.workflow }}-${{ github.event.pull_request.number || github.ref }}
    cancel-in-progress: true
  
  env:
    CARGO_INCREMENTAL: 0
    CARGO_TERM_COLOR: always
    RUSTUP_TOOLCHAIN: nightly-2024-12-14
  
  jobs:
    quality-control:
      runs-on: ${{ matrix.os }}
      strategy:
        matrix:
          os:
            - macos-latest
            - ubuntu-latest
      steps:
        -
          uses: actions/checkout@v4
        -
          if: contains(matrix.os, 'ubuntu')
          uses: ./.github/actions/disk
        -
          if: contains(matrix.os, 'ubuntu')
          uses: ./.github/actions/ubuntu
        -
          if: contains(matrix.os, 'macos')
          uses: ./.github/actions/macos
        -
          name: pin
          run: rustup override set ${RUSTUP_TOOLCHAIN}
        -
          if: contains(matrix.os, 'macos')
          name: cache
          uses: Swatinem/rust-cache@v2
          with:
            save-if: ${{ github.ref == 'refs/heads/main' }}
        -
          name: format
          run: cargo fmt --all -- --check
          timeout-minutes: 5
        -
          name: compile
          run: cargo build --locked --workspace
          timeout-minutes: 90
        -
          name: clippy
          run: SKIP_WASM_BUILD=1 cargo clippy --locked --workspace
          timeout-minutes: 30
        -
          name: test
          run: SKIP_WASM_BUILD=1 cargo test --locked --workspace
          timeout-minutes: 15
        -
          name: doc
          run: SKIP_WASM_BUILD=1 cargo doc --locked --workspace --no-deps
          timeout-minutes: 15
  
=======
name: continuous integration

on:
  pull_request:
  push:
    branches:
      - main

concurrency:
  group: ${{ github.workflow }}-${{ github.event.pull_request.number || github.ref }}
  cancel-in-progress: true

env:
  CARGO_INCREMENTAL: 0
  CARGO_TERM_COLOR: always
  RUSTUP_TOOLCHAIN: nightly-2024-12-14

jobs:
  quality-control:
    runs-on: ${{ matrix.os }}
    strategy:
      matrix:
        os:
          - macos-latest
          - ubuntu-latest
    steps:
      -
        uses: actions/checkout@v4
      -
        if: contains(matrix.os, 'ubuntu')
        uses: ./.github/actions/disk
      -
        if: contains(matrix.os, 'ubuntu')
        uses: ./.github/actions/ubuntu
      -
        if: contains(matrix.os, 'macos')
        uses: ./.github/actions/macos
      -
        name: pin
        run: rustup override set ${RUSTUP_TOOLCHAIN}
      -
        if: contains(matrix.os, 'macos')
        name: cache
        uses: Swatinem/rust-cache@v2
        with:
          save-if: ${{ github.ref == 'refs/heads/main' }}
      -
        name: format
        run: cargo fmt --all -- --check
        timeout-minutes: 5
      -
        name: compile
        run: cargo build --locked --workspace
        timeout-minutes: 90
      -
        name: clippy
        run: SKIP_WASM_BUILD=1 cargo clippy --locked --workspace
        timeout-minutes: 30
      -
        name: test
        run: SKIP_WASM_BUILD=1 cargo test --locked --workspace
        timeout-minutes: 15
      -
        name: doc
        run: SKIP_WASM_BUILD=1 cargo doc --locked --workspace --no-deps
        timeout-minutes: 15
>>>>>>> 2e6f031a
<|MERGE_RESOLUTION|>--- conflicted
+++ resolved
@@ -1,73 +1,4 @@
 ---
-<<<<<<< HEAD
-  name: continuous integration
-  
-  on:
-    pull_request:
-    push:
-      branches:
-        - main
-  
-  concurrency:
-    group: ${{ github.workflow }}-${{ github.event.pull_request.number || github.ref }}
-    cancel-in-progress: true
-  
-  env:
-    CARGO_INCREMENTAL: 0
-    CARGO_TERM_COLOR: always
-    RUSTUP_TOOLCHAIN: nightly-2024-12-14
-  
-  jobs:
-    quality-control:
-      runs-on: ${{ matrix.os }}
-      strategy:
-        matrix:
-          os:
-            - macos-latest
-            - ubuntu-latest
-      steps:
-        -
-          uses: actions/checkout@v4
-        -
-          if: contains(matrix.os, 'ubuntu')
-          uses: ./.github/actions/disk
-        -
-          if: contains(matrix.os, 'ubuntu')
-          uses: ./.github/actions/ubuntu
-        -
-          if: contains(matrix.os, 'macos')
-          uses: ./.github/actions/macos
-        -
-          name: pin
-          run: rustup override set ${RUSTUP_TOOLCHAIN}
-        -
-          if: contains(matrix.os, 'macos')
-          name: cache
-          uses: Swatinem/rust-cache@v2
-          with:
-            save-if: ${{ github.ref == 'refs/heads/main' }}
-        -
-          name: format
-          run: cargo fmt --all -- --check
-          timeout-minutes: 5
-        -
-          name: compile
-          run: cargo build --locked --workspace
-          timeout-minutes: 90
-        -
-          name: clippy
-          run: SKIP_WASM_BUILD=1 cargo clippy --locked --workspace
-          timeout-minutes: 30
-        -
-          name: test
-          run: SKIP_WASM_BUILD=1 cargo test --locked --workspace
-          timeout-minutes: 15
-        -
-          name: doc
-          run: SKIP_WASM_BUILD=1 cargo doc --locked --workspace --no-deps
-          timeout-minutes: 15
-  
-=======
 name: continuous integration
 
 on:
@@ -133,5 +64,4 @@
       -
         name: doc
         run: SKIP_WASM_BUILD=1 cargo doc --locked --workspace --no-deps
-        timeout-minutes: 15
->>>>>>> 2e6f031a
+        timeout-minutes: 15